--- conflicted
+++ resolved
@@ -154,7 +154,6 @@
 Unfortunately to do auto deploys of the latest version you need admin access to the repository on git. You can check for updates on the github page (https://github.com/dtcarls/ff_bot/commits/master) and click the deploy button again; however, this will deploy a new instance and the variables will need to be edited again.
 
 #### Private Leagues
-<<<<<<< HEAD
 For private league you will need to get your swid and espn_s2.
 You can find these two values after logging into your espn fantasy football account on espn's website.
 (Chrome Browser)
@@ -164,15 +163,6 @@
 From there you should be able to find your swid and espn_s2 variables and values.
 
 There is a new option to use a username and password for espn to access private leagues.
-=======
-For private league you will need your username and password or your swid and espn_s2.  
-You can find swid and espn_s2 values after logging into your espn fantasy football account on espn's website.  
-(Chrome Browser)   
-Right click anywhere on the website and click inspect option.  
-From there click Application on the top bar. 
-On the left under Storage section click Cookies then http://fantasy.espn.com.   
-From there you should be able to find your swid and espn_s2 variables and values.  
->>>>>>> e6d57a0e
 
 ## Troubleshooting / FAQ
 
@@ -234,7 +224,7 @@
 - END_DATE: This is when the bot will stop paying attention and stop sending messages to your chat. (2019-12-30 by default)
 - LEAGUE_YEAR: ESPN League year to look at (2019 by default)
 - TIMEZONE: The timezone that the messages will look to send in. (America/New_York by default)
-- INIT_MSG: The message that the bot will say when it is started (“Hi” by default, can be blank for no message)  
+- INIT_MSG: The message that the bot will say when it is started (“Hi” by default, can be blank for no message)
 - ESPN_USERNAME: Used for private leagues. See [Private Leagues Section](#private-leagues) for documentation
 - ESPN_PASSWORD: Used for private leagues. See [Private Leagues Section](#private-leagues) for documentation
 - ESPN_S2: Used for private leagues. See [Private Leagues Section](#private-leagues) for documentation
